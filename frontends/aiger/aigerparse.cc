/*
 *  yosys -- Yosys Open SYnthesis Suite
 *
 *  Copyright (C) 2012  Clifford Wolf <clifford@clifford.at>
 *                2019  Eddie Hung <eddie@fpgeh.com>
 *
 *  Permission to use, copy, modify, and/or distribute this software for any
 *  purpose with or without fee is hereby granted, provided that the above
 *  copyright notice and this permission notice appear in all copies.
 *
 *  THE SOFTWARE IS PROVIDED "AS IS" AND THE AUTHOR DISCLAIMS ALL WARRANTIES
 *  WITH REGARD TO THIS SOFTWARE INCLUDING ALL IMPLIED WARRANTIES OF
 *  MERCHANTABILITY AND FITNESS. IN NO EVENT SHALL THE AUTHOR BE LIABLE FOR
 *  ANY SPECIAL, DIRECT, INDIRECT, OR CONSEQUENTIAL DAMAGES OR ANY DAMAGES
 *  WHATSOEVER RESULTING FROM LOSS OF USE, DATA OR PROFITS, WHETHER IN AN
 *  ACTION OF CONTRACT, NEGLIGENCE OR OTHER TORTIOUS ACTION, ARISING OUT OF
 *  OR IN CONNECTION WITH THE USE OR PERFORMANCE OF THIS SOFTWARE.
 *
 */

// [[CITE]] The AIGER And-Inverter Graph (AIG) Format Version 20071012
// Armin Biere. The AIGER And-Inverter Graph (AIG) Format Version 20071012. Technical Report 07/1, October 2011, FMV Reports Series, Institute for Formal Models and Verification, Johannes Kepler University, Altenbergerstr. 69, 4040 Linz, Austria.
// http://fmv.jku.at/papers/Biere-FMV-TR-07-1.pdf

// https://stackoverflow.com/a/46137633
#ifdef _MSC_VER
#include <stdlib.h>
#define __builtin_bswap32 _byteswap_ulong
#elif defined(__APPLE__)
#include <libkern/OSByteOrder.h>
#define __builtin_bswap32 OSSwapInt32
#endif
#include <inttypes.h>

#include "kernel/yosys.h"
#include "kernel/sigtools.h"
#include "kernel/celltypes.h"
#include "aigerparse.h"

YOSYS_NAMESPACE_BEGIN

inline int32_t from_big_endian(int32_t i32) {
#if __BYTE_ORDER__ == __ORDER_LITTLE_ENDIAN__
	return __builtin_bswap32(i32);
#elif __BYTE_ORDER__ == __ORDER_BIG_ENDIAN__
	return i32;
#else
#error "Unknown endianness"
#endif
}

#define log_debug2(...) ;
//#define log_debug2(...) log_debug(__VA_ARGS__)

struct ConstEvalAig
{
	RTLIL::Module *module;
	dict<RTLIL::SigBit, RTLIL::State> values_map;
	dict<RTLIL::SigBit, RTLIL::Cell*> sig2driver;
	dict<SigBit, pool<RTLIL::SigBit>> sig2deps;

	ConstEvalAig(RTLIL::Module *module) : module(module)
	{
		for (auto &it : module->cells_) {
			if (!yosys_celltypes.cell_known(it.second->type))
				continue;
			for (auto &it2 : it.second->connections())
				if (yosys_celltypes.cell_output(it.second->type, it2.first)) {
					auto r = sig2driver.insert(std::make_pair(it2.second, it.second));
					log_assert(r.second);
				}
		}
	}

	void clear()
	{
		values_map.clear();
		sig2deps.clear();
	}

	void set(RTLIL::SigBit sig, RTLIL::State value)
	{
		auto it = values_map.find(sig);
#ifndef NDEBUG
		if (it != values_map.end()) {
			RTLIL::State current_val = it->second;
			log_assert(current_val == value);
		}
#endif
		if (it != values_map.end())
			it->second = value;
		else
			values_map[sig] = value;
	}

	void set_incremental(RTLIL::SigSpec sig, RTLIL::Const value)
	{
		log_assert(GetSize(sig) == GetSize(value));

		for (int i = 0; i < GetSize(sig); i++) {
			auto it = values_map.find(sig[i]);
			if (it != values_map.end()) {
				RTLIL::State current_val = it->second;
				if (current_val != value[i])
					for (auto dep : sig2deps[sig[i]])
						values_map.erase(dep);
				it->second = value[i];
			}
			else
				values_map[sig[i]] = value[i];
		}
	}

	void compute_deps(RTLIL::SigBit output, const pool<RTLIL::SigBit> &inputs)
	{
		sig2deps[output].insert(output);

		RTLIL::Cell *cell = sig2driver.at(output);
		RTLIL::SigBit sig_a = cell->getPort("\\A");
		sig2deps[sig_a].reserve(sig2deps[sig_a].size() + sig2deps[output].size()); // Reserve so that any invalidation
											   // that may occur does so here, and
											   // not mid insertion (below)
		sig2deps[sig_a].insert(sig2deps[output].begin(), sig2deps[output].end());
		if (!inputs.count(sig_a))
			compute_deps(sig_a, inputs);

		if (cell->type == "$_AND_") {
			RTLIL::SigSpec sig_b = cell->getPort("\\B");
			sig2deps[sig_b].reserve(sig2deps[sig_b].size() + sig2deps[output].size()); // Reserve so that any invalidation
												   // that may occur does so here, and
												   // not mid insertion (below)
			sig2deps[sig_b].insert(sig2deps[output].begin(), sig2deps[output].end());

			if (!inputs.count(sig_b))
				compute_deps(sig_b, inputs);
		}
		else if (cell->type == "$_NOT_") {
		}
		else log_abort();
	}

	bool eval(RTLIL::Cell *cell)
	{
		RTLIL::SigBit sig_y = cell->getPort("\\Y");
		if (values_map.count(sig_y))
			return true;

		RTLIL::SigBit sig_a = cell->getPort("\\A");
		if (!eval(sig_a))
			return false;

		RTLIL::State eval_ret = RTLIL::Sx;
		if (cell->type == "$_NOT_") {
			if (sig_a == RTLIL::S0) eval_ret = RTLIL::S1;
			else if (sig_a == RTLIL::S1) eval_ret = RTLIL::S0;
		}
		else if (cell->type == "$_AND_") {
			if (sig_a == RTLIL::S0) {
				eval_ret = RTLIL::S0;
				goto eval_end;
			}

			{
				RTLIL::SigBit sig_b = cell->getPort("\\B");
				if (!eval(sig_b))
					return false;
				if (sig_b == RTLIL::S0) {
					eval_ret = RTLIL::S0;
					goto eval_end;
				}

				if (sig_a != RTLIL::S1 || sig_b != RTLIL::S1)
					goto eval_end;

				eval_ret = RTLIL::S1;
			}
		}
		else log_abort();

eval_end:
		set(sig_y, eval_ret);
		return true;
	}

	bool eval(RTLIL::SigBit &sig)
	{
		auto it = values_map.find(sig);
		if (it != values_map.end()) {
			sig = it->second;
			return true;
		}

		RTLIL::Cell *cell = sig2driver.at(sig);
		if (!eval(cell))
			return false;

		it = values_map.find(sig);
		if (it != values_map.end()) {
			sig = it->second;
			return true;
		}

		return false;
	}
};

AigerReader::AigerReader(RTLIL::Design *design, std::istream &f, RTLIL::IdString module_name, RTLIL::IdString clk_name, std::string map_filename, bool wideports)
	: design(design), f(f), clk_name(clk_name), map_filename(map_filename), wideports(wideports)
{
	module = new RTLIL::Module;
	module->name = module_name;
	if (design->module(module->name))
		log_error("Duplicate definition of module %s!\n", log_id(module->name));
}

void AigerReader::parse_aiger()
{
	std::string header;
	f >> header;
	if (header != "aag" && header != "aig")
		log_error("Unsupported AIGER file!\n");

	// Parse rest of header
	if (!(f >> M >> I >> L >> O >> A))
		log_error("Invalid AIGER header\n");

	// Optional values
	B = C = J = F = 0;
	if (f.peek() != ' ') goto end_of_header;
	if (!(f >> B)) log_error("Invalid AIGER header\n");
	if (f.peek() != ' ') goto end_of_header;
	if (!(f >> C)) log_error("Invalid AIGER header\n");
	if (f.peek() != ' ') goto end_of_header;
	if (!(f >> J)) log_error("Invalid AIGER header\n");
	if (f.peek() != ' ') goto end_of_header;
	if (!(f >> F)) log_error("Invalid AIGER header\n");
end_of_header:

	std::string line;
	std::getline(f, line); // Ignore up to start of next line, as standard
	// says anything that follows could be used for
	// optional sections

	log_debug("M=%u I=%u L=%u O=%u A=%u B=%u C=%u J=%u F=%u\n", M, I, L, O, A, B, C, J, F);

	line_count = 1;
	piNum = 0;
	flopNum = 0;

	if (header == "aag")
		parse_aiger_ascii();
	else if (header == "aig")
		parse_aiger_binary();
	else
		log_abort();

	RTLIL::Wire* n0 = module->wire("\\__0__");
	if (n0)
		module->connect(n0, RTLIL::S0);

	// Parse footer (symbol table, comments, etc.)
	unsigned l1;
	std::string s;
	for (int c = f.peek(); c != EOF; c = f.peek(), ++line_count) {
		if (c == 'i' || c == 'l' || c == 'o' || c == 'b') {
			f.ignore(1);
			if (!(f >> l1 >> s))
				log_error("Line %u cannot be interpreted as a symbol entry!\n", line_count);

			if ((c == 'i' && l1 > inputs.size()) || (c == 'l' && l1 > latches.size()) || (c == 'o' && l1 > outputs.size()))
				log_error("Line %u has invalid symbol position!\n", line_count);

			RTLIL::Wire* wire;
			if (c == 'i') wire = inputs[l1];
			else if (c == 'l') wire = latches[l1];
			else if (c == 'o') wire = outputs[l1];
			else if (c == 'b') wire = bad_properties[l1];
			else log_abort();

			module->rename(wire, stringf("\\%s", s.c_str()));
		}
		else if (c == 'j' || c == 'f') {
			// TODO
		}
		else if (c == 'c') {
			f.ignore(1);
			if (f.peek() == '\n')
				break;
			// Else constraint (TODO)
		}
		else
			log_error("Line %u: cannot interpret first character '%c'!\n", line_count, c);
		std::getline(f, line); // Ignore up to start of next line
	}

	post_process();
}

static uint32_t parse_xaiger_literal(std::istream &f)
{
	uint32_t l;
	f.read(reinterpret_cast<char*>(&l), sizeof(l));
	if (f.gcount() != sizeof(l))
		log_error("Offset %" PRId64 ": unable to read literal!\n", static_cast<int64_t>(f.tellg()));
	return from_big_endian(l);
}

static RTLIL::Wire* createWireIfNotExists(RTLIL::Module *module, unsigned literal)
{
	const unsigned variable = literal >> 1;
	const bool invert = literal & 1;
	RTLIL::IdString wire_name(stringf("\\__%d%s__", variable, invert ? "b" : ""));
	RTLIL::Wire *wire = module->wire(wire_name);
	if (wire) return wire;
	log_debug2("Creating %s\n", wire_name.c_str());
	wire = module->addWire(wire_name);
	wire->port_input = wire->port_output = false;
	if (!invert) return wire;
	RTLIL::IdString wire_inv_name(stringf("\\__%d__", variable));
	RTLIL::Wire *wire_inv = module->wire(wire_inv_name);
	if (wire_inv) {
		if (module->cell(wire_inv_name)) return wire;
	}
	else {
		log_debug2("Creating %s\n", wire_inv_name.c_str());
		wire_inv = module->addWire(wire_inv_name);
		wire_inv->port_input = wire_inv->port_output = false;
	}

	log_debug2("Creating %s = ~%s\n", wire_name.c_str(), wire_inv_name.c_str());
	module->addNotGate(stringf("\\__%d__$not", variable), wire_inv, wire);

	return wire;
}

void AigerReader::parse_xaiger()
{
	std::string header;
	f >> header;
	if (header != "aag" && header != "aig")
		log_error("Unsupported AIGER file!\n");

	// Parse rest of header
	if (!(f >> M >> I >> L >> O >> A))
		log_error("Invalid AIGER header\n");

	// Optional values
	B = C = J = F = 0;

	std::string line;
	std::getline(f, line); // Ignore up to start of next line, as standard
	// says anything that follows could be used for
	// optional sections

	log_debug("M=%u I=%u L=%u O=%u A=%u\n", M, I, L, O, A);

	line_count = 1;
	piNum = 0;
	flopNum = 0;

	if (header == "aag")
		parse_aiger_ascii();
	else if (header == "aig")
		parse_aiger_binary();
	else
		log_abort();

	RTLIL::Wire* n0 = module->wire("\\__0__");
	if (n0)
		module->connect(n0, RTLIL::S0);

	dict<int,IdString> box_lookup;
	for (auto m : design->modules()) {
		auto it = m->attributes.find("\\abc_box_id");
		if (it == m->attributes.end())
			continue;
		if (m->name.begins_with("$paramod"))
			continue;
		auto id = it->second.as_int();
		auto r = box_lookup.insert(std::make_pair(id, m->name));
		if (!r.second)
			log_error("Module '%s' has the same abc_box_id = %d value as '%s'.\n",
					log_id(m), id, log_id(r.first->second));
		log_assert(r.second);
	}

	// Parse footer (symbol table, comments, etc.)
	std::string s;
	bool comment_seen = false;
	for (int c = f.peek(); c != EOF; c = f.peek()) {
		if (comment_seen || c == 'c') {
			if (!comment_seen) {
				f.ignore(1);
				c = f.peek();
				comment_seen = true;
			}
			if (c == '\n')
				break;
			f.ignore(1);
			// XAIGER extensions
			if (c == 'm') {
				uint32_t dataSize = parse_xaiger_literal(f);
				uint32_t lutNum = parse_xaiger_literal(f);
				uint32_t lutSize = parse_xaiger_literal(f);
				log_debug("m: dataSize=%u lutNum=%u lutSize=%u\n", dataSize, lutNum, lutSize);
				ConstEvalAig ce(module);
				for (unsigned i = 0; i < lutNum; ++i) {
					uint32_t rootNodeID = parse_xaiger_literal(f);
					uint32_t cutLeavesM = parse_xaiger_literal(f);
					log_debug2("rootNodeID=%d cutLeavesM=%d\n", rootNodeID, cutLeavesM);
					RTLIL::Wire *output_sig = module->wire(stringf("\\__%d__", rootNodeID));
					uint32_t nodeID;
					RTLIL::SigSpec input_sig;
					for (unsigned j = 0; j < cutLeavesM; ++j) {
						nodeID = parse_xaiger_literal(f);
						log_debug2("\t%u\n", nodeID);
						RTLIL::Wire *wire = module->wire(stringf("\\__%d__", nodeID));
						log_assert(wire);
						input_sig.append(wire);
					}
					// TODO: Compute LUT mask from AIG in less than O(2 ** input_sig.size())
					ce.clear();
					ce.compute_deps(output_sig, input_sig.to_sigbit_pool());
					RTLIL::Const lut_mask(RTLIL::State::Sx, 1 << input_sig.size());
					for (int j = 0; j < (1 << cutLeavesM); ++j) {
						int gray = j ^ (j >> 1);
						ce.set_incremental(input_sig, RTLIL::Const{gray, static_cast<int>(cutLeavesM)});
						RTLIL::SigBit o(output_sig);
						bool success = ce.eval(o);
						log_assert(success);
						log_assert(o.wire == nullptr);
						lut_mask[gray] = o.data;
					}
					RTLIL::Cell *output_cell = module->cell(stringf("\\__%d__$and", rootNodeID));
					log_assert(output_cell);
					module->remove(output_cell);
					module->addLut(stringf("\\__%d__$lut", rootNodeID), input_sig, output_sig, std::move(lut_mask));
				}
			}
			else if (c == 'r') {
				uint32_t dataSize = parse_xaiger_literal(f);
				flopNum = parse_xaiger_literal(f);
				log_debug("flopNum: %u\n", flopNum);
				log_assert(dataSize == (flopNum+1) * sizeof(uint32_t));
				f.ignore(flopNum * sizeof(uint32_t));
			}
			else if (c == 'n') {
				parse_xaiger_literal(f);
				f >> s;
				log_debug("n: '%s'\n", s.c_str());
			}
			else if (c == 'h') {
				f.ignore(sizeof(uint32_t));
				uint32_t version = parse_xaiger_literal(f);
				log_assert(version == 1);
				uint32_t ciNum = parse_xaiger_literal(f);
				log_debug("ciNum = %u\n", ciNum);
				uint32_t coNum = parse_xaiger_literal(f);
				log_debug("coNum = %u\n", coNum);
				piNum = parse_xaiger_literal(f);
				log_debug("piNum = %u\n", piNum);
				uint32_t poNum = parse_xaiger_literal(f);
				log_debug("poNum = %u\n", poNum);
				uint32_t boxNum = parse_xaiger_literal(f);
				log_debug("boxNum = %u\n", boxNum);
				for (unsigned i = 0; i < boxNum; i++) {
					f.ignore(2*sizeof(uint32_t));
					uint32_t boxUniqueId = parse_xaiger_literal(f);
					log_assert(boxUniqueId > 0);
					uint32_t oldBoxNum = parse_xaiger_literal(f);
					RTLIL::Cell* cell = module->addCell(stringf("$__box%u__", oldBoxNum), box_lookup.at(boxUniqueId));
					boxes.emplace_back(cell);
				}
			}
			else if (c == 'a' || c == 'i' || c == 'o') {
				uint32_t dataSize = parse_xaiger_literal(f);
				f.ignore(dataSize);
			}
			else {
				break;
			}
		}
		else
			log_error("Line %u: cannot interpret first character '%c'!\n", line_count, c);
	}

	post_process();
}

void AigerReader::parse_aiger_ascii()
{
	std::string line;
	std::stringstream ss;

	unsigned l1, l2, l3;

	// Parse inputs
	for (unsigned i = 1; i <= I; ++i, ++line_count) {
		if (!(f >> l1))
			log_error("Line %u cannot be interpreted as an input!\n", line_count);
		log_debug2("%d is an input\n", l1);
		log_assert(!(l1 & 1)); // Inputs can't be inverted
		RTLIL::Wire *wire = createWireIfNotExists(module, l1);
		wire->port_input = true;
		inputs.push_back(wire);
	}

	// Parse latches
	RTLIL::Wire *clk_wire = nullptr;
	if (L > 0 && !clk_name.empty()) {
		clk_wire = module->wire(clk_name);
		log_assert(!clk_wire);
		log_debug2("Creating %s\n", clk_name.c_str());
		clk_wire = module->addWire(clk_name);
		clk_wire->port_input = true;
		clk_wire->port_output = false;
	}
	for (unsigned i = 0; i < L; ++i, ++line_count) {
		if (!(f >> l1 >> l2))
			log_error("Line %u cannot be interpreted as a latch!\n", line_count);
		log_debug2("%d %d is a latch\n", l1, l2);
		log_assert(!(l1 & 1));
		RTLIL::Wire *q_wire = createWireIfNotExists(module, l1);
		RTLIL::Wire *d_wire = createWireIfNotExists(module, l2);

		if (clk_wire)
			module->addDffGate(NEW_ID, clk_wire, d_wire, q_wire);
		else
			module->addFfGate(NEW_ID, d_wire, q_wire);

		// Reset logic is optional in AIGER 1.9
		if (f.peek() == ' ') {
			if (!(f >> l3))
				log_error("Line %u cannot be interpreted as a latch!\n", line_count);

			if (l3 == 0)
				q_wire->attributes["\\init"] = RTLIL::S0;
			else if (l3 == 1)
				q_wire->attributes["\\init"] = RTLIL::S1;
			else if (l3 == l1) {
				//q_wire->attributes["\\init"] = RTLIL::Sx;
			}
			else
				log_error("Line %u has invalid reset literal for latch!\n", line_count);
		}
		else {
			// AIGER latches are assumed to be initialized to zero
			q_wire->attributes["\\init"] = RTLIL::S0;
		}
		latches.push_back(q_wire);
	}

	// Parse outputs
	for (unsigned i = 0; i < O; ++i, ++line_count) {
		if (!(f >> l1))
			log_error("Line %u cannot be interpreted as an output!\n", line_count);

		log_debug2("%d is an output\n", l1);
		const unsigned variable = l1 >> 1;
		const bool invert = l1 & 1;
		RTLIL::IdString wire_name(stringf("\\__%d%s__", variable, invert ? "b" : "")); // FIXME: is "b" the right suffix?
		RTLIL::Wire *wire = module->wire(wire_name);
		if (!wire)
			wire = createWireIfNotExists(module, l1);
		else if (wire->port_input || wire->port_output) {
			RTLIL::Wire *new_wire = module->addWire(NEW_ID);
			module->connect(new_wire, wire);
			wire = new_wire;
		}
		wire->port_output = true;
		outputs.push_back(wire);
	}

	// Parse bad properties
	for (unsigned i = 0; i < B; ++i, ++line_count) {
		if (!(f >> l1))
			log_error("Line %u cannot be interpreted as a bad state property!\n", line_count);

		log_debug2("%d is a bad state property\n", l1);
		RTLIL::Wire *wire = createWireIfNotExists(module, l1);
		wire->port_output = true;
		bad_properties.push_back(wire);
	}

	// TODO: Parse invariant constraints
	for (unsigned i = 0; i < C; ++i, ++line_count)
		std::getline(f, line); // Ignore up to start of next line

	// TODO: Parse justice properties
	for (unsigned i = 0; i < J; ++i, ++line_count)
		std::getline(f, line); // Ignore up to start of next line

	// TODO: Parse fairness constraints
	for (unsigned i = 0; i < F; ++i, ++line_count)
		std::getline(f, line); // Ignore up to start of next line

	// Parse AND
	for (unsigned i = 0; i < A; ++i) {
		if (!(f >> l1 >> l2 >> l3))
			log_error("Line %u cannot be interpreted as an AND!\n", line_count);

		log_debug2("%d %d %d is an AND\n", l1, l2, l3);
		log_assert(!(l1 & 1));
		RTLIL::Wire *o_wire = createWireIfNotExists(module, l1);
		RTLIL::Wire *i1_wire = createWireIfNotExists(module, l2);
		RTLIL::Wire *i2_wire = createWireIfNotExists(module, l3);
		module->addAndGate(o_wire->name.str() + "$and", i1_wire, i2_wire, o_wire);
	}
	std::getline(f, line); // Ignore up to start of next line
}

static unsigned parse_next_delta_literal(std::istream &f, unsigned ref)
{
	unsigned x = 0, i = 0;
	unsigned char ch;
	while ((ch = f.get()) & 0x80)
		x |= (ch & 0x7f) << (7 * i++);
	return ref - (x | (ch << (7 * i)));
}

void AigerReader::parse_aiger_binary()
{
	unsigned l1, l2, l3;
	std::string line;

	// Parse inputs
	for (unsigned i = 1; i <= I; ++i) {
		log_debug2("%d is an input\n", i);
		RTLIL::Wire *wire = createWireIfNotExists(module, i << 1);
		wire->port_input = true;
		log_assert(!wire->port_output);
		inputs.push_back(wire);
	}

	// Parse latches
	RTLIL::Wire *clk_wire = nullptr;
	if (L > 0 && !clk_name.empty()) {
		clk_wire = module->wire(clk_name);
		log_assert(!clk_wire);
		log_debug2("Creating %s\n", clk_name.c_str());
		clk_wire = module->addWire(clk_name);
		clk_wire->port_input = true;
		clk_wire->port_output = false;
	}
	l1 = (I+1) * 2;
	for (unsigned i = 0; i < L; ++i, ++line_count, l1 += 2) {
		if (!(f >> l2))
			log_error("Line %u cannot be interpreted as a latch!\n", line_count);
		log_debug("%d %d is a latch\n", l1, l2);
		RTLIL::Wire *q_wire = createWireIfNotExists(module, l1);
		RTLIL::Wire *d_wire = createWireIfNotExists(module, l2);

		if (clk_wire)
			module->addDff(NEW_ID, clk_wire, d_wire, q_wire);
		else
			module->addFf(NEW_ID, d_wire, q_wire);

		// Reset logic is optional in AIGER 1.9
		if (f.peek() == ' ') {
			if (!(f >> l3))
				log_error("Line %u cannot be interpreted as a latch!\n", line_count);

			if (l3 == 0)
				q_wire->attributes["\\init"] = RTLIL::S0;
			else if (l3 == 1)
				q_wire->attributes["\\init"] = RTLIL::S1;
			else if (l3 == l1) {
				//q_wire->attributes["\\init"] = RTLIL::Sx;
			}
			else
				log_error("Line %u has invalid reset literal for latch!\n", line_count);
		}
		else {
			// AIGER latches are assumed to be initialized to zero
			q_wire->attributes["\\init"] = RTLIL::S0;
		}
		latches.push_back(q_wire);
	}

	// Parse outputs
	for (unsigned i = 0; i < O; ++i, ++line_count) {
		if (!(f >> l1))
			log_error("Line %u cannot be interpreted as an output!\n", line_count);

		log_debug2("%d is an output\n", l1);
		const unsigned variable = l1 >> 1;
		const bool invert = l1 & 1;
		RTLIL::IdString wire_name(stringf("\\__%d%s__", variable, invert ? "b" : "")); // FIXME: is "_b" the right suffix?
		RTLIL::Wire *wire = module->wire(wire_name);
		if (!wire)
			wire = createWireIfNotExists(module, l1);
		else if (wire->port_input || wire->port_output) {
			RTLIL::Wire *new_wire = module->addWire(NEW_ID);
			module->connect(new_wire, wire);
			wire = new_wire;
		}
		wire->port_output = true;
		outputs.push_back(wire);
	}
	std::getline(f, line); // Ignore up to start of next line

	// Parse bad properties
	for (unsigned i = 0; i < B; ++i, ++line_count) {
		if (!(f >> l1))
			log_error("Line %u cannot be interpreted as a bad state property!\n", line_count);

		log_debug2("%d is a bad state property\n", l1);
		RTLIL::Wire *wire = createWireIfNotExists(module, l1);
		wire->port_output = true;
		bad_properties.push_back(wire);
	}
	if (B > 0)
		std::getline(f, line); // Ignore up to start of next line

	// TODO: Parse invariant constraints
	for (unsigned i = 0; i < C; ++i, ++line_count)
		std::getline(f, line); // Ignore up to start of next line

	// TODO: Parse justice properties
	for (unsigned i = 0; i < J; ++i, ++line_count)
		std::getline(f, line); // Ignore up to start of next line

	// TODO: Parse fairness constraints
	for (unsigned i = 0; i < F; ++i, ++line_count)
		std::getline(f, line); // Ignore up to start of next line

	// Parse AND
	l1 = (I+L+1) << 1;
	for (unsigned i = 0; i < A; ++i, ++line_count, l1 += 2) {
		l2 = parse_next_delta_literal(f, l1);
		l3 = parse_next_delta_literal(f, l2);

		log_debug2("%d %d %d is an AND\n", l1, l2, l3);
		log_assert(!(l1 & 1));
		RTLIL::Wire *o_wire = createWireIfNotExists(module, l1);
		RTLIL::Wire *i1_wire = createWireIfNotExists(module, l2);
		RTLIL::Wire *i2_wire = createWireIfNotExists(module, l3);
		module->addAndGate(o_wire->name.str() + "$and", i1_wire, i2_wire, o_wire);
	}
}

void AigerReader::post_process()
{
<<<<<<< HEAD
	pool<RTLIL::Module*> abc_carry_modules;
	unsigned ci_count = 0, co_count = 0, flop_count = 0;
=======
	pool<IdString> seen_boxes;
	unsigned ci_count = 0, co_count = 0;
>>>>>>> 0067dc44
	for (auto cell : boxes) {
		RTLIL::Module* box_module = design->module(cell->type);
		log_assert(box_module);

<<<<<<< HEAD
		RTLIL::Module* flop_module = nullptr;
		auto flop_module_name = box_module->attributes.at("\\abc_flop", RTLIL::Const());
		RTLIL::IdString flop_past_q;
		if (flop_module_name.size() > 0) {
			log_assert(flop_count < flopNum);
			flop_module = design->module(RTLIL::escape_id(flop_module_name.decode_string()));
			log_assert(flop_module);
			flop_past_q = box_module->attributes.at("\\abc_flop_past_q").decode_string();
		}
		else if (box_module->attributes.count("\\abc_carry") && !abc_carry_modules.count(box_module)) {
			RTLIL::Wire* carry_in = nullptr, *carry_out = nullptr;
			RTLIL::Wire* last_in = nullptr, *last_out = nullptr;
			for (const auto &port_name : box_module->ports) {
				RTLIL::Wire* w = box_module->wire(port_name);
				log_assert(w);
				if (w->port_input) {
					if (w->attributes.count("\\abc_carry_in")) {
						log_assert(!carry_in);
						carry_in = w;
					}
					log_assert(!last_in || last_in->port_id < w->port_id);
					last_in = w;
				}
				if (w->port_output) {
					if (w->attributes.count("\\abc_carry_out")) {
						log_assert(!carry_out);
						carry_out = w;
=======
		if (seen_boxes.insert(cell->type).second) {
			auto it = box_module->attributes.find("\\abc_carry");
			if (it != box_module->attributes.end()) {
				RTLIL::Wire *carry_in = nullptr, *carry_out = nullptr;
				auto carry_in_out = it->second.decode_string();
				auto pos = carry_in_out.find(',');
				if (pos == std::string::npos)
					log_error("'abc_carry' attribute on module '%s' does not contain ','.\n", log_id(cell->type));
				auto carry_in_name = RTLIL::escape_id(carry_in_out.substr(0, pos));
				carry_in = box_module->wire(carry_in_name);
				if (!carry_in || !carry_in->port_input)
					log_error("'abc_carry' on module '%s' contains '%s' which does not exist or is not an input port.\n", log_id(cell->type), carry_in_name.c_str());

				auto carry_out_name = RTLIL::escape_id(carry_in_out.substr(pos+1));
				carry_out = box_module->wire(carry_out_name);
				if (!carry_out || !carry_out->port_output)
					log_error("'abc_carry' on module '%s' contains '%s' which does not exist or is not an output port.\n", log_id(cell->type), carry_out_name.c_str());

				auto &ports = box_module->ports;
				for (auto jt = ports.begin(); jt != ports.end(); ) {
					RTLIL::Wire* w = box_module->wire(*jt);
					log_assert(w);
					if (w == carry_in || w == carry_out) {
						jt = ports.erase(jt);
						continue;
>>>>>>> 0067dc44
					}
					if (w->port_id > carry_in->port_id)
						--w->port_id;
					if (w->port_id > carry_out->port_id)
						--w->port_id;
					log_assert(w->port_input || w->port_output);
					log_assert(ports[w->port_id-1] == w->name);
					++jt;
				}
				ports.push_back(carry_in->name);
				carry_in->port_id = ports.size();
				ports.push_back(carry_out->name);
				carry_out->port_id = ports.size();
			}
		}

		// NB: Assume box_module->ports are sorted alphabetically
		//     (as RTLIL::Module::fixup_ports() would do)
		for (auto port_name : box_module->ports) {
			RTLIL::Wire* port = box_module->wire(port_name);
			log_assert(port);
			RTLIL::SigSpec rhs;
			for (int i = 0; i < GetSize(port); i++) {
				RTLIL::Wire* wire = nullptr;
				if (port->port_input) {
					log_assert(co_count < outputs.size());
					wire = outputs[co_count++];
					log_assert(wire);
					log_assert(wire->port_output);
					wire->port_output = false;
				}
				if (port->port_output) {
					log_assert((piNum + ci_count) < inputs.size());
					wire = inputs[piNum + ci_count++];
					log_assert(wire);
					log_assert(wire->port_input);
					wire->port_input = false;
				}
				rhs.append(wire);
			}

			if (!flop_module || port_name != flop_past_q)
				cell->setPort(port_name, rhs);
		}

		if (flop_module) {
			RTLIL::Wire *d = outputs[outputs.size() - flopNum + flop_count];
			log_assert(d);
			log_assert(d->port_output);
			d->port_output = false;

			RTLIL::Wire *q = inputs[piNum - flopNum + flop_count];
			log_assert(q);
			log_assert(q->port_input);
			q->port_input = false;

			flop_count++;
			cell->type = flop_module->name;
			module->connect(q, d);
		}
	}

	dict<RTLIL::IdString, int> wideports_cache;

	if (!map_filename.empty()) {
		std::ifstream mf(map_filename);
		std::string type, symbol;
		int variable, index;
		while (mf >> type >> variable >> index >> symbol) {
			RTLIL::IdString escaped_s = RTLIL::escape_id(symbol);
			if (type == "input") {
				log_assert(static_cast<unsigned>(variable) < inputs.size());
				RTLIL::Wire* wire = inputs[variable];
				log_assert(wire);
				log_assert(wire->port_input);
				log_debug("Renaming input %s", log_id(wire));

				if (index == 0) {
					// Cope with the fact that a CI might be identical
					// to a PI (necessary due to ABC); in those cases
					// simply connect the latter to the former
					RTLIL::Wire* existing = module->wire(escaped_s);
					if (!existing)
						module->rename(wire, escaped_s);
					else {
						wire->port_input = false;
						module->connect(wire, existing);
					}
				}
				else if (index > 0) {
					std::string indexed_name = stringf("%s[%d]", escaped_s.c_str(), index);
					RTLIL::Wire* existing = module->wire(indexed_name);
					if (!existing) {
						module->rename(wire, indexed_name);
						if (wideports)
							wideports_cache[escaped_s] = std::max(wideports_cache[escaped_s], index);
					}
					else {
						module->connect(wire, existing);
						wire->port_input = false;
					}
				}
				log_debug(" -> %s\n", log_id(wire));
			}
			else if (type == "output") {
				log_assert(static_cast<unsigned>(variable + co_count) < outputs.size());
				RTLIL::Wire* wire = outputs[variable + co_count];
				log_assert(wire);
				log_assert(wire->port_output);
<<<<<<< HEAD
				log_debug("Renaming output %s", log_id(wire));
=======
				if (escaped_s == "$__dummy__") {
					wire->port_output = false;
					continue;
				}
>>>>>>> 0067dc44

				if (index == 0) {
					// Cope with the fact that a CO might be identical
					// to a PO (necessary due to ABC); in those cases
					// simply connect the latter to the former
					RTLIL::Wire* existing = module->wire(escaped_s);
					if (!existing) {
						if (escaped_s.ends_with("$inout.out")) {
							wire->port_output = false;
							RTLIL::Wire *in_wire = module->wire(escaped_s.substr(0, escaped_s.size()-10));
							log_assert(in_wire);
							log_assert(in_wire->port_input && !in_wire->port_output);
							in_wire->port_output = true;
							module->connect(in_wire, wire);
						}
						else
							module->rename(wire, escaped_s);
					}
					else {
						wire->port_output = false;
						module->connect(wire, existing);
						wire = existing;
					}
				}
				else if (index > 0) {
					std::string indexed_name = stringf("%s[%d]", escaped_s.c_str(), index);
					RTLIL::Wire* existing = module->wire(indexed_name);
					if (!existing) {
						if (escaped_s.ends_with("$inout.out")) {
							wire->port_output = false;
							RTLIL::Wire *in_wire = module->wire(stringf("%s[%d]", escaped_s.substr(0, escaped_s.size()-10).c_str(), index));
							log_assert(in_wire);
							log_assert(in_wire->port_input && !in_wire->port_output);
							in_wire->port_output = true;
							module->connect(in_wire, wire);
						}
						else {
							module->rename(wire, indexed_name);
							if (wideports)
								wideports_cache[escaped_s] = std::max(wideports_cache[escaped_s], index);
						}
					}
					else {
						module->connect(wire, existing);
						wire->port_output = false;
					}
				}
				log_debug(" -> %s\n", log_id(wire));
				int init;
				mf >> init;
				if (init < 2)
					wire->attributes["\\init"] = init;
			}
			else if (type == "box") {
				RTLIL::Cell* cell = module->cell(stringf("$__box%d__", variable));
				if (cell) { // ABC could have optimised this box away
					module->rename(cell, escaped_s);
					RTLIL::Module* box_module = design->module(cell->type);
					log_assert(box_module);

					for (const auto &i : cell->connections()) {
						RTLIL::IdString port_name = i.first;
						RTLIL::SigSpec rhs = i.second;
						int index = 0;
						for (auto bit : rhs.bits()) {
							RTLIL::Wire* wire = bit.wire;
							RTLIL::IdString escaped_s = RTLIL::escape_id(stringf("%s.%s", log_id(cell), log_id(port_name)));
							if (index == 0)
								module->rename(wire, escaped_s);
							else if (index > 0) {
								module->rename(wire, stringf("%s[%d]", escaped_s.c_str(), index));
								if (wideports)
									wideports_cache[escaped_s] = std::max(wideports_cache[escaped_s], index);
							}
							index++;
						}
					}
				}
			}
			else
				log_error("Symbol type '%s' not recognised.\n", type.c_str());
		}
	}

	for (auto &wp : wideports_cache) {
		auto name = wp.first;
		int width = wp.second + 1;

		RTLIL::Wire *wire = module->wire(name);
		if (wire)
			module->rename(wire, RTLIL::escape_id(stringf("%s[%d]", name.c_str(), 0)));

		// Do not make ports with a mix of input/output into
		// wide ports
		bool port_input = false, port_output = false;
		for (int i = 0; i < width; i++) {
			RTLIL::IdString other_name = name.str() + stringf("[%d]", i);
			RTLIL::Wire *other_wire = module->wire(other_name);
			if (other_wire) {
				port_input = port_input || other_wire->port_input;
				port_output = port_output || other_wire->port_output;
			}
		}

		wire = module->addWire(name, width);
		wire->port_input = port_input;
		wire->port_output = port_output;

		for (int i = 0; i < width; i++) {
			RTLIL::IdString other_name = name.str() + stringf("[%d]", i);
			RTLIL::Wire *other_wire = module->wire(other_name);
			if (other_wire) {
				other_wire->port_input = false;
				other_wire->port_output = false;
			}
			if (wire->port_input) {
				if (other_wire)
					module->connect(other_wire, SigSpec(wire, i));
			}
			else {
								  // Since we skip POs that are connected to Sx,
								  // re-connect them here
				module->connect(SigSpec(wire, i), other_wire ? other_wire : SigSpec(RTLIL::Sx));
			}
		}
	}

	module->fixup_ports();
	design->add(module);

	design->selection_stack.emplace_back(false);
	RTLIL::Selection& sel = design->selection_stack.back();
	sel.select(module);

	Pass::call(design, "clean");

	design->selection_stack.pop_back();

	for (auto cell : module->cells().to_vector()) {
		if (cell->type != "$lut") continue;
		auto y_port = cell->getPort("\\Y").as_bit();
		if (y_port.wire->width == 1)
			module->rename(cell, stringf("%s$lut", y_port.wire->name.c_str()));
		else
			module->rename(cell, stringf("%s[%d]$lut", y_port.wire->name.c_str(), y_port.offset));
	}
}

struct AigerFrontend : public Frontend {
	AigerFrontend() : Frontend("aiger", "read AIGER file") { }
	void help() YS_OVERRIDE
	{
		//   |---v---|---v---|---v---|---v---|---v---|---v---|---v---|---v---|---v---|---v---|
		log("\n");
		log("    read_aiger [options] [filename]\n");
		log("\n");
		log("Load module from an AIGER file into the current design.\n");
		log("\n");
		log("    -module_name <module_name>\n");
		log("        Name of module to be created (default: <filename>)\n");
		log("\n");
		log("    -clk_name <wire_name>\n");
		log("        If specified, AIGER latches to be transformed into $_DFF_P_ cells\n");
		log("        clocked by wire of this name. Otherwise, $_FF_ cells will be used.\n");
		log("\n");
		log("    -map <filename>\n");
		log("        read file with port and latch symbols\n");
		log("\n");
		log("    -wideports\n");
		log("        Merge ports that match the pattern 'name[int]' into a single\n");
		log("        multi-bit port 'name'.\n");
		log("\n");
	}
	void execute(std::istream *&f, std::string filename, std::vector<std::string> args, RTLIL::Design *design) YS_OVERRIDE
	{
		log_header(design, "Executing AIGER frontend.\n");

		RTLIL::IdString clk_name = "\\clk";
		RTLIL::IdString module_name;
		std::string map_filename;
		bool wideports = false;

		size_t argidx;
		for (argidx = 1; argidx < args.size(); argidx++) {
			std::string arg = args[argidx];
			if (arg == "-module_name" && argidx+1 < args.size()) {
				module_name = RTLIL::escape_id(args[++argidx]);
				continue;
			}
			if (arg == "-clk_name" && argidx+1 < args.size()) {
				clk_name = RTLIL::escape_id(args[++argidx]);
				continue;
			}
			if (map_filename.empty() && arg == "-map" && argidx+1 < args.size()) {
				map_filename = args[++argidx];
				continue;
			}
			if (arg == "-wideports") {
				wideports = true;
				continue;
			}
			break;
		}
		extra_args(f, filename, args, argidx);

		if (module_name.empty()) {
#ifdef _WIN32
			char fname[_MAX_FNAME];
			_splitpath(filename.c_str(), NULL /* drive */, NULL /* dir */, fname, NULL /* ext */)
				module_name = fname;
#else
			char* bn = strdup(filename.c_str());
			module_name = RTLIL::escape_id(bn);
			free(bn);
#endif
		}

		AigerReader reader(design, *f, module_name, clk_name, map_filename, wideports);
		reader.parse_aiger();
	}
} AigerFrontend;

YOSYS_NAMESPACE_END<|MERGE_RESOLUTION|>--- conflicted
+++ resolved
@@ -741,18 +741,12 @@
 
 void AigerReader::post_process()
 {
-<<<<<<< HEAD
-	pool<RTLIL::Module*> abc_carry_modules;
+	pool<IdString> seen_boxes;
 	unsigned ci_count = 0, co_count = 0, flop_count = 0;
-=======
-	pool<IdString> seen_boxes;
-	unsigned ci_count = 0, co_count = 0;
->>>>>>> 0067dc44
 	for (auto cell : boxes) {
 		RTLIL::Module* box_module = design->module(cell->type);
 		log_assert(box_module);
 
-<<<<<<< HEAD
 		RTLIL::Module* flop_module = nullptr;
 		auto flop_module_name = box_module->attributes.at("\\abc_flop", RTLIL::Const());
 		RTLIL::IdString flop_past_q;
@@ -762,26 +756,7 @@
 			log_assert(flop_module);
 			flop_past_q = box_module->attributes.at("\\abc_flop_past_q").decode_string();
 		}
-		else if (box_module->attributes.count("\\abc_carry") && !abc_carry_modules.count(box_module)) {
-			RTLIL::Wire* carry_in = nullptr, *carry_out = nullptr;
-			RTLIL::Wire* last_in = nullptr, *last_out = nullptr;
-			for (const auto &port_name : box_module->ports) {
-				RTLIL::Wire* w = box_module->wire(port_name);
-				log_assert(w);
-				if (w->port_input) {
-					if (w->attributes.count("\\abc_carry_in")) {
-						log_assert(!carry_in);
-						carry_in = w;
-					}
-					log_assert(!last_in || last_in->port_id < w->port_id);
-					last_in = w;
-				}
-				if (w->port_output) {
-					if (w->attributes.count("\\abc_carry_out")) {
-						log_assert(!carry_out);
-						carry_out = w;
-=======
-		if (seen_boxes.insert(cell->type).second) {
+        else if (seen_boxes.insert(cell->type).second) {
 			auto it = box_module->attributes.find("\\abc_carry");
 			if (it != box_module->attributes.end()) {
 				RTLIL::Wire *carry_in = nullptr, *carry_out = nullptr;
@@ -806,7 +781,6 @@
 					if (w == carry_in || w == carry_out) {
 						jt = ports.erase(jt);
 						continue;
->>>>>>> 0067dc44
 					}
 					if (w->port_id > carry_in->port_id)
 						--w->port_id;
@@ -916,14 +890,10 @@
 				RTLIL::Wire* wire = outputs[variable + co_count];
 				log_assert(wire);
 				log_assert(wire->port_output);
-<<<<<<< HEAD
-				log_debug("Renaming output %s", log_id(wire));
-=======
 				if (escaped_s == "$__dummy__") {
 					wire->port_output = false;
 					continue;
 				}
->>>>>>> 0067dc44
 
 				if (index == 0) {
 					// Cope with the fact that a CO might be identical
