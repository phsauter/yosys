/*
 *  yosys -- Yosys Open SYnthesis Suite
 *
 *  Copyright (C) 2012  Clifford Wolf <clifford@clifford.at>
 *                      Eddie Hung <eddie@fpgeh.com>
 *
 *  Permission to use, copy, modify, and/or distribute this software for any
 *  purpose with or without fee is hereby granted, provided that the above
 *  copyright notice and this permission notice appear in all copies.
 *
 *  THE SOFTWARE IS PROVIDED "AS IS" AND THE AUTHOR DISCLAIMS ALL WARRANTIES
 *  WITH REGARD TO THIS SOFTWARE INCLUDING ALL IMPLIED WARRANTIES OF
 *  MERCHANTABILITY AND FITNESS. IN NO EVENT SHALL THE AUTHOR BE LIABLE FOR
 *  ANY SPECIAL, DIRECT, INDIRECT, OR CONSEQUENTIAL DAMAGES OR ANY DAMAGES
 *  WHATSOEVER RESULTING FROM LOSS OF USE, DATA OR PROFITS, WHETHER IN AN
 *  ACTION OF CONTRACT, NEGLIGENCE OR OTHER TORTIOUS ACTION, ARISING OUT OF
 *  OR IN CONNECTION WITH THE USE OR PERFORMANCE OF THIS SOFTWARE.
 *
 */

#ifndef ABC_AIGERPARSE
#define ABC_AIGERPARSE

#include "kernel/yosys.h"

YOSYS_NAMESPACE_BEGIN

struct AigerReader
{
    RTLIL::Design *design;
    std::istream &f;
    RTLIL::IdString clk_name;
    RTLIL::Module *module;
    std::string map_filename;
    bool wideports;

    unsigned M, I, L, O, A;
    unsigned B, C, J, F; // Optional in AIGER 1.9
    unsigned line_count;
    uint32_t piNum, flopNum;

    std::vector<RTLIL::Wire*> inputs;
    std::vector<RTLIL::Wire*> latches;
    std::vector<RTLIL::Wire*> outputs;
<<<<<<< HEAD
    std::vector<RTLIL::Cell*> boxes;
=======
    std::vector<RTLIL::Wire*> bad_properties;
>>>>>>> 2b350401

    AigerReader(RTLIL::Design *design, std::istream &f, RTLIL::IdString module_name, RTLIL::IdString clk_name, std::string map_filename, bool wideports);
    void parse_aiger();
    void parse_xaiger();
    void parse_aiger_ascii();
    void parse_aiger_binary();
    void post_process();
};

YOSYS_NAMESPACE_END

#endif<|MERGE_RESOLUTION|>--- conflicted
+++ resolved
@@ -42,11 +42,8 @@
     std::vector<RTLIL::Wire*> inputs;
     std::vector<RTLIL::Wire*> latches;
     std::vector<RTLIL::Wire*> outputs;
-<<<<<<< HEAD
+    std::vector<RTLIL::Wire*> bad_properties;
     std::vector<RTLIL::Cell*> boxes;
-=======
-    std::vector<RTLIL::Wire*> bad_properties;
->>>>>>> 2b350401
 
     AigerReader(RTLIL::Design *design, std::istream &f, RTLIL::IdString module_name, RTLIL::IdString clk_name, std::string map_filename, bool wideports);
     void parse_aiger();
